--- conflicted
+++ resolved
@@ -69,13 +69,7 @@
     fn commit_conceal(&self) -> Self::ConcealedCommitment {
         match *self {
             SealEndpoint::TxOutpoint(hash) => hash,
-<<<<<<< HEAD
             SealEndpoint::WitnessVout { vout, blinding } => SealDefinition::WitnessVout { vout, blinding }.commit_conceal()
-=======
-            SealEndpoint::WitnessVout { vout, blinding } => {
-                SealDefinition::WitnessVout { vout, blinding }.conceal()
-            }
->>>>>>> bf1bac19
         }
     }
 }
